# Base image with apex and transformer engine, but without NeMo or Megatron-LM.
#  Note that the core NeMo docker container is defined here:
#   https://gitlab-master.nvidia.com/dl/JoC/nemo-ci/-/blob/main/llm_train/Dockerfile.train
#  with settings that get defined/injected from this config:
#   https://gitlab-master.nvidia.com/dl/JoC/nemo-ci/-/blob/main/.gitlab-ci.yml
#  We should keep versions in our container up to date to ensure that we get the latest tested perf improvements and
#   training loss curves from NeMo.
<<<<<<< HEAD
ARG BASE_IMAGE=nvcr.io/nvidia/pytorch:24.12-py3
=======
ARG BASE_IMAGE=nvcr.io/nvidia/pytorch:25.01-py3
>>>>>>> a1ef9bac

FROM rust:1.82.0 AS rust-env

RUN rustup set profile minimal && \
  rustup install 1.82.0 && \
  rustup target add x86_64-unknown-linux-gnu && \
  rustup default 1.82.0

FROM ${BASE_IMAGE} AS bionemo2-base

# Install core apt packages.
RUN --mount=type=cache,id=apt-cache,target=/var/cache/apt,sharing=locked \
  --mount=type=cache,id=apt-lib,target=/var/lib/apt,sharing=locked \
  <<EOF
set -eo pipefail
apt-get update -qy
apt-get install -qyy \
  libsndfile1 \
  ffmpeg \
  git \
  curl \
  pre-commit \
  sudo \
  gnupg
apt-get upgrade -qyy \
  rsync
rm -rf /tmp/* /var/tmp/*
EOF

# Reinstall TE to avoid debugpy bug in vscode: https://nvbugspro.nvidia.com/bug/5078830
# Pull the latest TE version from https://github.com/NVIDIA/TransformerEngine/releases
# Use the version that matches the pytorch base container.
ARG TE_TAG=v1.13
RUN NVTE_FRAMEWORK=pytorch NVTE_WITH_USERBUFFERS=1 MPI_HOME=/usr/local/mpi \
  pip --disable-pip-version-check --no-cache-dir install \
  git+https://github.com/NVIDIA/TransformerEngine.git@${TE_TAG}

# Check the nemo dependency for causal conv1d and make sure this checkout
# tag matches. If not, update the tag in the following line.
RUN CAUSAL_CONV1D_FORCE_BUILD=TRUE pip --disable-pip-version-check --no-cache-dir install \
  git+https://github.com/Dao-AILab/causal-conv1d.git@v1.2.2.post1

# Mamba dependancy installation
RUN pip --disable-pip-version-check --no-cache-dir install \
  git+https://github.com/state-spaces/mamba.git@v2.2.2

RUN pip install hatchling   # needed to install nemo-run
ARG NEMU_RUN_TAG=34259bd3e752fef94045a9a019e4aaf62bd11ce2
RUN pip install nemo_run@git+https://github.com/NVIDIA/NeMo-Run.git@${NEMU_RUN_TAG}

# TODO(@cye): This does not install corrently on PyTorch 24.12.
# # Used for straggler detection in large runs.
# ARG RESIL_COMMIT=97aad77609d2e25ed38ac5c99f0c13f93c48464e
# RUN pip install --no-cache-dir "git+https://github.com/NVIDIA/nvidia-resiliency-ext.git@${RESIL_COMMIT}"

RUN mkdir -p /workspace/bionemo2/

WORKDIR /workspace

# Addressing Security Scan Vulnerabilities
RUN rm -rf /opt/pytorch/pytorch/third_party/onnx


# Use UV to install python packages from the workspace. This just installs packages into the system's python
# environment, and does not use the current uv.lock file. Note that with python 3.12, we now need to set
# UV_BREAK_SYSTEM_PACKAGES, since the pytorch base image has made the decision not to use a virtual environment and UV
# does not respect the PIP_BREAK_SYSTEM_PACKAGES environment variable set in the base dockerfile.
COPY --from=ghcr.io/astral-sh/uv:0.4.25 /uv /usr/local/bin/uv
ENV UV_LINK_MODE=copy \
  UV_COMPILE_BYTECODE=1 \
  UV_PYTHON_DOWNLOADS=never \
  UV_SYSTEM_PYTHON=true \
  UV_BREAK_SYSTEM_PACKAGES=1

# Install the bionemo-geometric requirements ahead of copying over the rest of the repo, so that we can cache their
# installation. These involve building some torch extensions, so they can take a while to install.
RUN --mount=type=bind,source=./sub-packages/bionemo-geometric/requirements.txt,target=/requirements-pyg.txt \
<<<<<<< HEAD
    --mount=type=cache,target=/root/.cache \
    uv pip install --no-build-isolation -r /requirements-pyg.txt

COPY --from=rust-env /usr/local/cargo /usr/local/cargo
COPY --from=rust-env /usr/local/rustup /usr/local/rustup

ENV PATH="/usr/local/cargo/bin:/usr/local/rustup/bin:${PATH}"
ENV RUSTUP_HOME="/usr/local/rustup"
=======
  --mount=type=cache,target=/root/.cache \
  uv pip install --no-build-isolation -r /requirements-pyg.txt
>>>>>>> a1ef9bac

COPY --from=rust-env /usr/local/cargo /usr/local/cargo
COPY --from=rust-env /usr/local/rustup /usr/local/rustup

ENV PATH="/usr/local/cargo/bin:/usr/local/rustup/bin:${PATH}"
ENV RUSTUP_HOME="/usr/local/rustup"

WORKDIR /workspace/bionemo2

# Install 3rd-party deps and bionemo submodules.
COPY ./LICENSE /workspace/bionemo2/LICENSE
COPY ./3rdparty /workspace/bionemo2/3rdparty
COPY ./sub-packages /workspace/bionemo2/sub-packages

# Note, we need to mount the .git folder here so that setuptools-scm is able to fetch git tag for version.
# Includes a hack to install tensorstore 0.1.45, which doesn't distribute a pypi wheel for python 3.12, and the metadata
# in the source distribution doesn't match the expected pypi version.
RUN --mount=type=bind,source=./.git,target=./.git \
  --mount=type=bind,source=./requirements-test.txt,target=/requirements-test.txt \
  --mount=type=bind,source=./requirements-cve.txt,target=/requirements-cve.txt \
  --mount=type=cache,target=/root/.cache <<EOF
set -eo pipefail

uv pip install maturin --no-build-isolation

uv pip install --no-build-isolation \
  ./3rdparty/* \
  ./sub-packages/bionemo-* \
  -r /requirements-cve.txt \
  -r /requirements-test.txt

rm -rf ./3rdparty
rm -rf /tmp/*
rm -rf ./sub-packages/bionemo-noodles/target
EOF

# In the devcontainer image, we just copy over the finished `dist-packages` folder from the build image back into the
# base pytorch container. We can then set up a non-root user and uninstall the bionemo and 3rd-party packages, so that
# they can be installed in an editable fashion from the workspace directory. This lets us install all the package
# dependencies in a cached fashion, so they don't have to be built from scratch every time the devcontainer is rebuilt.
FROM ${BASE_IMAGE} AS dev

RUN --mount=type=cache,id=apt-cache,target=/var/cache/apt,sharing=locked \
  --mount=type=cache,id=apt-lib,target=/var/lib/apt,sharing=locked \
  <<EOF
set -eo pipefail
apt-get update -qy
apt-get install -qyy \
  sudo
rm -rf /tmp/* /var/tmp/*
EOF

# Use a non-root user to use inside a devcontainer (with ubuntu 23 and later, we can use the default ubuntu user).
ARG USERNAME=ubuntu
RUN echo $USERNAME ALL=\(root\) NOPASSWD:ALL > /etc/sudoers.d/$USERNAME \
  && chmod 0440 /etc/sudoers.d/$USERNAME

# Here we delete the dist-packages directory from the pytorch base image, and copy over the dist-packages directory from
# the build image. This ensures we have all the necessary dependencies installed (megatron, nemo, etc.).
RUN <<EOF
  set -eo pipefail
  rm -rf /usr/local/lib/python3.12/dist-packages
  mkdir -p /usr/local/lib/python3.12/dist-packages
  chmod 777 /usr/local/lib/python3.12/dist-packages
  chmod 777 /usr/local/bin
EOF

USER $USERNAME

COPY --from=bionemo2-base --chown=$USERNAME:$USERNAME --chmod=777 \
  /usr/local/lib/python3.12/dist-packages /usr/local/lib/python3.12/dist-packages

COPY --from=ghcr.io/astral-sh/uv:0.4.25 /uv /usr/local/bin/uv
ENV UV_LINK_MODE=copy \
  UV_COMPILE_BYTECODE=0 \
  UV_PYTHON_DOWNLOADS=never \
  UV_SYSTEM_PYTHON=true \
  UV_BREAK_SYSTEM_PACKAGES=1

# Bring in the rust toolchain, as maturin is a dependency listed in requirements-dev
COPY --from=rust-env /usr/local/cargo /usr/local/cargo
COPY --from=rust-env /usr/local/rustup /usr/local/rustup

ENV PATH="/usr/local/cargo/bin:/usr/local/rustup/bin:${PATH}"
ENV RUSTUP_HOME="/usr/local/rustup"

RUN --mount=type=bind,source=./requirements-dev.txt,target=/workspace/bionemo2/requirements-dev.txt \
  --mount=type=cache,target=/root/.cache <<EOF
  set -eo pipefail
  uv pip install -r /workspace/bionemo2/requirements-dev.txt
  rm -rf /tmp/*
EOF

RUN <<EOF
  set -eo pipefail
  rm -rf /usr/local/lib/python3.12/dist-packages/bionemo*
  pip uninstall -y nemo_toolkit megatron_core
EOF


# Transformer engine attention defaults
# FIXME the following result in unstable training curves even if they are faster
#  see https://github.com/NVIDIA/bionemo-framework/pull/421
#ENV NVTE_FUSED_ATTN=1 NVTE_FLASH_ATTN=0
FROM dev AS development

WORKDIR /workspace/bionemo2
COPY --from=bionemo2-base /workspace/bionemo2/ .
COPY ./internal ./internal
# because of the `rm -rf ./3rdparty` in bionemo2-base
COPY ./3rdparty ./3rdparty

USER root
COPY --from=rust-env /usr/local/cargo /usr/local/cargo
COPY --from=rust-env /usr/local/rustup /usr/local/rustup

ENV PATH="/usr/local/cargo/bin:/usr/local/rustup/bin:${PATH}"
ENV RUSTUP_HOME="/usr/local/rustup"

RUN <<EOF
set -eo pipefail
find . -name __pycache__ -type d -print | xargs rm -rf
uv pip install --no-build-isolation --editable ./internal/infra-bionemo
for sub in ./3rdparty/* ./sub-packages/bionemo-*; do
    uv pip install --no-deps --no-build-isolation --editable $sub
done
EOF

# Since the entire repo is owned by root, switching username for development breaks things.
ARG USERNAME=ubuntu
RUN chown $USERNAME:$USERNAME -R /workspace/bionemo2/
USER $USERNAME

# The 'release' target needs to be last so that it's the default build target. In the future, we could consider a setup
# similar to the devcontainer above, where we copy the dist-packages folder from the build image into the release image.
# This would reduce the overall image size by reducing the number of intermediate layers. In the meantime, we match the
# existing release image build by copying over remaining files from the repo into the container.
FROM bionemo2-base AS release

RUN mkdir -p /workspace/bionemo2/.cache/

COPY VERSION .
COPY ./scripts ./scripts
COPY ./README.md ./
# Copy over folders so that the image can run tests in a self-contained fashion.
COPY ./ci/scripts ./ci/scripts
COPY ./docs ./docs

COPY --from=rust-env /usr/local/cargo /usr/local/cargo
COPY --from=rust-env /usr/local/rustup /usr/local/rustup


# RUN rm -rf /usr/local/cargo /usr/local/rustup
RUN chmod 777 -R /workspace/bionemo2/

# Transformer engine attention defaults
# We have to declare this again because the devcontainer splits from the release image's base.
# FIXME the following results in unstable training curves even if faster.
#  See https://github.com/NVIDIA/bionemo-framework/pull/421
# ENV NVTE_FUSED_ATTN=1 NVTE_FLASH_ATTN=0<|MERGE_RESOLUTION|>--- conflicted
+++ resolved
@@ -5,11 +5,7 @@
 #   https://gitlab-master.nvidia.com/dl/JoC/nemo-ci/-/blob/main/.gitlab-ci.yml
 #  We should keep versions in our container up to date to ensure that we get the latest tested perf improvements and
 #   training loss curves from NeMo.
-<<<<<<< HEAD
-ARG BASE_IMAGE=nvcr.io/nvidia/pytorch:24.12-py3
-=======
 ARG BASE_IMAGE=nvcr.io/nvidia/pytorch:25.01-py3
->>>>>>> a1ef9bac
 
 FROM rust:1.82.0 AS rust-env
 
@@ -60,11 +56,6 @@
 ARG NEMU_RUN_TAG=34259bd3e752fef94045a9a019e4aaf62bd11ce2
 RUN pip install nemo_run@git+https://github.com/NVIDIA/NeMo-Run.git@${NEMU_RUN_TAG}
 
-# TODO(@cye): This does not install corrently on PyTorch 24.12.
-# # Used for straggler detection in large runs.
-# ARG RESIL_COMMIT=97aad77609d2e25ed38ac5c99f0c13f93c48464e
-# RUN pip install --no-cache-dir "git+https://github.com/NVIDIA/nvidia-resiliency-ext.git@${RESIL_COMMIT}"
-
 RUN mkdir -p /workspace/bionemo2/
 
 WORKDIR /workspace
@@ -87,19 +78,8 @@
 # Install the bionemo-geometric requirements ahead of copying over the rest of the repo, so that we can cache their
 # installation. These involve building some torch extensions, so they can take a while to install.
 RUN --mount=type=bind,source=./sub-packages/bionemo-geometric/requirements.txt,target=/requirements-pyg.txt \
-<<<<<<< HEAD
-    --mount=type=cache,target=/root/.cache \
-    uv pip install --no-build-isolation -r /requirements-pyg.txt
-
-COPY --from=rust-env /usr/local/cargo /usr/local/cargo
-COPY --from=rust-env /usr/local/rustup /usr/local/rustup
-
-ENV PATH="/usr/local/cargo/bin:/usr/local/rustup/bin:${PATH}"
-ENV RUSTUP_HOME="/usr/local/rustup"
-=======
   --mount=type=cache,target=/root/.cache \
   uv pip install --no-build-isolation -r /requirements-pyg.txt
->>>>>>> a1ef9bac
 
 COPY --from=rust-env /usr/local/cargo /usr/local/cargo
 COPY --from=rust-env /usr/local/rustup /usr/local/rustup
