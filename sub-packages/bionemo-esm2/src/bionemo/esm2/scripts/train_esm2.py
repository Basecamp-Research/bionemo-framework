# SPDX-FileCopyrightText: Copyright (c) 2024 NVIDIA CORPORATION & AFFILIATES. All rights reserved.
# SPDX-License-Identifier: LicenseRef-Apache2
#
# Licensed under the Apache License, Version 2.0 (the "License");
# you may not use this file except in compliance with the License.
# You may obtain a copy of the License at
#
#     http://www.apache.org/licenses/LICENSE-2.0
#
# Unless required by applicable law or agreed to in writing, software
# distributed under the License is distributed on an "AS IS" BASIS,
# WITHOUT WARRANTIES OR CONDITIONS OF ANY KIND, either express or implied.
# See the License for the specific language governing permissions and
# limitations under the License.

import argparse
from pathlib import Path
from typing import List, Optional, Sequence, get_args

from lightning.pytorch.callbacks import LearningRateMonitor, RichModelSummary
from megatron.core.distributed import DistributedDataParallelConfig
from megatron.core.optimizer import OptimizerConfig
from nemo import lightning as nl
from nemo.collections import llm
from nemo.lightning import resume
from nemo.lightning.pytorch import callbacks as nl_callbacks
from nemo.lightning.pytorch.optim import MegatronOptimizerModule
from nemo.utils.exp_manager import TimingCallback

from bionemo.core.utils.dtypes import PrecisionTypes, get_autocast_dtype
from bionemo.esm2.api import ESM2Config
from bionemo.esm2.data.datamodule import ESMDataModule
from bionemo.esm2.data.dataset import RandomMaskStrategy
from bionemo.esm2.data.tokenizer import get_tokenizer
<<<<<<< HEAD
=======
from bionemo.llm.data.collate import MLM_LOSS_IGNORE_INDEX
>>>>>>> a1ef9bac
from bionemo.llm.model.biobert.lightning import biobert_lightning_module
from bionemo.llm.model.biobert.model import BiobertSpecOption
from bionemo.llm.model.config import TorchmetricsConfig
from bionemo.llm.model.lr_scheduler import WarmupAnnealDecayHoldScheduler
from bionemo.llm.utils.datamodule_utils import float_or_int_or_none, infer_global_batch_size
from bionemo.llm.utils.logger_utils import WandbConfig, setup_nemo_lightning_logger


__all__: Sequence[str] = ("main", "train_esm2_entrypoint", "get_parser")


def main(
    train_cluster_path: Path,
    train_database_path: Path,
    valid_cluster_path: Path,
    valid_database_path: Path,
    num_nodes: int,
    devices: int,
    min_seq_length: Optional[int],
    max_seq_length: int,
    result_dir: Path,
    num_steps: int,
    scheduler_num_steps: Optional[int],
    warmup_steps: int,
    limit_val_batches: int,
    val_check_interval: int,
    log_every_n_steps: Optional[int],
    num_dataset_workers: int,
    biobert_spec_option: BiobertSpecOption,
    lr: float,
    micro_batch_size: int,
    accumulate_grad_batches: int,
    experiment_name: str,
    resume_if_exists: bool,
    precision: PrecisionTypes,
    wandb_entity: Optional[str] = None,
    wandb_project: Optional[str] = None,
    wandb_offline: bool = False,
    wandb_tags: Optional[List[str]] = None,
    wandb_group: Optional[str] = None,
    wandb_job_type: Optional[str] = None,
    wandb_id: Optional[str] = None,
    wandb_anonymous: Optional[bool] = False,
    wandb_log_model: bool = False,
    pipeline_model_parallel_size: int = 1,
    tensor_model_parallel_size: int = 1,
    create_tensorboard_logger: bool = False,
    nemo1_init_path: Optional[Path] = None,
    create_checkpoint_callback: bool = True,
    restore_from_checkpoint_path: Optional[str] = None,
    save_best_checkpoint: bool = True,
    save_last_checkpoint: bool = True,
    metric_to_monitor_for_checkpoints: str = "val_loss",
    log_train_ppl: bool = False,
    log_val_ppl: bool = True,
    save_top_k: int = 2,
    nsys_profiling: bool = False,
    nsys_start_step: int = 0,
    nsys_end_step: Optional[int] = None,
    nsys_ranks: List[int] = [0],
    random_mask_strategy: RandomMaskStrategy = RandomMaskStrategy.ALL_TOKENS,
    num_layers: int = 33,
    hidden_size: int = 1280,
    num_attention_heads: int = 20,
    ffn_hidden_size: int = 1280 * 4,
    overlap_grad_reduce: bool = True,
    overlap_param_gather: bool = True,
    average_in_collective: bool = True,
    grad_reduce_in_fp32: bool = False,
<<<<<<< HEAD
) -> None:
=======
) -> nl.Trainer:
>>>>>>> a1ef9bac
    """Train an ESM2 model on UR data.

    Args:
        train_cluster_path (Path): path to train cluster partquet
        train_database_path (Path): path to train database
        valid_cluster_path (Path): path to validation cluster parquet
        valid_database_path (Path): path to validation database
        num_nodes (int): Number of nodes to run on
        devices (int): number of devices
        min_seq_length (Optional[int]): minimum sequence length
        max_seq_length (int): maximum sequence length
        result_dir (Path): directory to store results, logs and checkpoints
        num_steps (int): number of steps to train the model for
        warmup_steps (int): number of steps for warmup phase
        limit_val_batches (int): limit the number of validation global batches to this many
        val_check_interval (int): number of steps to periodically check the validation loss
        log_every_n_steps (Optional[int]): log every n steps
        num_dataset_workers (int): number of dataset workers
        biobert_spec_option (BiobertSpecOption): the biobert spec option (architecture) to use for this run
        lr (float): learning rate
        scheduler_num_steps (Optional[int]): Number of steps in learning rate scheduler. Use num_steps if not provided.
        micro_batch_size (int): micro batch size, from this and parallelism settings we infer the global batch size
        accumulate_grad_batches (int): number of batches to accumulate gradients for
        experiment_name (str): experiment name, this is the name used for the wandb run, and the sub-directory of the
            result_dir that stores the logs and checkpoints.
        resume_if_exists (bool): attempt to resume if the checkpoint exists [FIXME @skothenhill this doesn't work yet]
        precision (PrecisionTypes): Precision type for training (e.g., float16, float32)
        wandb_entity (Optional[str]): The team posting this run (default: your username or your default team)
        wandb_project (Optional[str]): The name of the project to which this run will belong
        wandb_offline (bool): Run offline (data can be streamed later to wandb servers).
        wandb_tags (Optional[List[str]]): Tags associated with this run
        wandb_group (Optional[str]): A unique string shared by all runs in a given group
        wandb_job_type (Optional[str]): Type of run, which is useful when you're grouping runs together into larger experiments using group.
        wandb_id (Optional[str]): Sets the version, mainly used to resume a previous run
        wandb_anonymous (Optional[bool]): Enables or explicitly disables anonymous logging
        wandb_log_model (bool): Save checkpoints in wandb dir to upload on W&B servers
        pipeline_model_parallel_size (int): pipeline model parallel size
        tensor_model_parallel_size (int): tensor model parallel size
        create_tensorboard_logger (bool): create the tensorboard logger
        nemo1_init_path (Optional[Path]): Nemo 1 initialization path
        create_checkpoint_callback (bool): create a ModelCheckpoint callback and attach it to the pytorch lightning trainer
        restore_from_checkpoint_path (Optional[str]): If set, restores the model from the directory passed in. Expects the
            checkpoint to be created by using the ModelCheckpoint class and always_save_context=True.
        save_best_checkpoint (bool): whether to save the best checkpoint
        save_last_checkpoint (bool): whether to save the last checkpoint
        metric_to_monitor_for_checkpoints (str): metric to monitor for checkpoints
        log_train_ppl (bool): log training perplexity
        log_val_ppl (bool): log validation perplexity
        save_top_k (int): number of top checkpoints to save
        nsys_profiling (bool): whether to enable nsys profiling
        nsys_start_step (int): start step for nsys profiling
        nsys_end_step (Optional[int]): end step for nsys profiling
        nsys_ranks (List[int]): ranks for nsys profiling
        random_mask_strategy (RandomMaskStrategy): random mask strategy
        num_layers (int): number of layers
        hidden_size (int): hidden size
        num_attention_heads (int): number of attention heads
        ffn_hidden_size (int): feed forward hidden size
        overlap_grad_reduce (bool): overlap gradient reduction
        overlap_param_gather (bool): overlap parameter gather
        average_in_collective (bool): average in collective
        grad_reduce_in_fp32 (bool): gradient reduction in fp32
    """
    # Create the result directory if it does not exist.
    result_dir.mkdir(parents=True, exist_ok=True)

    # Setup the strategy and trainer
    global_batch_size = infer_global_batch_size(
        micro_batch_size=micro_batch_size,
        num_nodes=num_nodes,
        devices=devices,
        accumulate_grad_batches=accumulate_grad_batches,
        tensor_model_parallel_size=tensor_model_parallel_size,
        pipeline_model_parallel_size=pipeline_model_parallel_size,
    )

    strategy = nl.MegatronStrategy(
        tensor_model_parallel_size=tensor_model_parallel_size,
        pipeline_model_parallel_size=pipeline_model_parallel_size,
        pipeline_dtype=get_autocast_dtype(precision),
        ddp=DistributedDataParallelConfig(
            check_for_nan_in_grad=True,
            overlap_grad_reduce=overlap_grad_reduce,
            overlap_param_gather=overlap_param_gather,
            average_in_collective=average_in_collective,
            grad_reduce_in_fp32=grad_reduce_in_fp32,
            use_distributed_optimizer=True,
        ),
        find_unused_parameters=True,
        gradient_as_bucket_view=True,
        ckpt_include_optimizer=True,
        ckpt_async_save=True,
        ckpt_parallel_load=True,
    )

    # for wandb integration
    # Please refer to https://pytorch-lightning.readthedocs.io/en/0.7.6/api/lightning.pytorch.loggers.html"
    wandb_config: Optional[WandbConfig] = (
        None
        if wandb_project is None
        else WandbConfig(
            offline=wandb_offline,
            project=wandb_project,
            entity=wandb_entity,
            tags=wandb_tags,
            group=wandb_group,
            job_type=wandb_job_type,
            id=wandb_id,
            anonymous=wandb_anonymous,
            log_model=wandb_log_model,
        )
    )

    callbacks = [
        RichModelSummary(max_depth=4),
        LearningRateMonitor(),
        nl_callbacks.PreemptionCallback(),
        TimingCallback(),
    ]
    if nsys_profiling:
        if nsys_end_step is None:
            nsys_end_step = num_steps
        callbacks.append(
            nl_callbacks.NsysCallback(
                start_step=nsys_start_step, end_step=nsys_end_step, ranks=nsys_ranks, gen_shape=True
            )
        )

    trainer = nl.Trainer(
        devices=devices,
        max_steps=num_steps,
        accelerator="gpu",
        strategy=strategy,
        limit_val_batches=limit_val_batches,  # This controls upsampling and downsampling
        val_check_interval=val_check_interval,
        log_every_n_steps=log_every_n_steps,
        num_nodes=num_nodes,
        callbacks=callbacks,
        plugins=nl.MegatronMixedPrecision(
            precision=precision,
            params_dtype=get_autocast_dtype(precision),
            pipeline_dtype=get_autocast_dtype(precision),
            grad_reduce_in_fp32=grad_reduce_in_fp32,
            autocast_enabled=False,
        ),
        enable_checkpointing=create_checkpoint_callback,
    )

    tokenizer = get_tokenizer()

    # Initialize the data module.
    data = ESMDataModule(
        train_cluster_path=train_cluster_path,
        train_database_path=train_database_path,
        valid_cluster_path=valid_cluster_path,
        valid_database_path=valid_database_path,
        global_batch_size=global_batch_size,
        micro_batch_size=micro_batch_size,
        min_seq_length=min_seq_length,
        max_seq_length=max_seq_length,
        num_workers=num_dataset_workers,
        random_mask_strategy=random_mask_strategy,
        tokenizer=tokenizer,
    )
    # Configure the model
    train_metric = None
    valid_metric = TorchmetricsConfig(
        class_path="text.Perplexity",
        task="pretraining",
        kwargs={"ignore_index": MLM_LOSS_IGNORE_INDEX},
        metric_name="val_ppl",
    )
    if tensor_model_parallel_size * pipeline_model_parallel_size > 1 and (
        train_metric is not None or valid_metric is not None
    ):
        raise NotImplementedError("Metric logging under model parallelism is not supported yet.")

    esm2_config = ESM2Config(
        seq_length=max_seq_length,
        num_layers=num_layers,
        hidden_size=hidden_size,
        num_attention_heads=num_attention_heads,
        ffn_hidden_size=ffn_hidden_size,
        params_dtype=get_autocast_dtype(precision),
        pipeline_dtype=get_autocast_dtype(precision),
        autocast_dtype=get_autocast_dtype(precision),  # setting this speeds things up a lot
        biobert_spec_option=biobert_spec_option,
        nemo1_ckpt_path=str(nemo1_init_path) if nemo1_init_path is not None else None,
        # handle checkpoint resumption here rather than auto-resume so this supports fine-tuning capabilities
        initial_ckpt_path=str(restore_from_checkpoint_path) if restore_from_checkpoint_path is not None else None,
        variable_seq_lengths=min_seq_length != max_seq_length,
        train_metric=train_metric,
        valid_metric=valid_metric,
    )

    if scheduler_num_steps is None:
        scheduler_num_steps = num_steps

    model = biobert_lightning_module(
        esm2_config,
        tokenizer=tokenizer,
        optimizer=MegatronOptimizerModule(
            config=OptimizerConfig(
                lr=lr,
                optimizer="adam",
                use_distributed_optimizer=True,
                weight_decay=0.01,
                adam_beta1=0.9,
                adam_beta2=0.98,
            ),
            lr_scheduler=WarmupAnnealDecayHoldScheduler(
                warmup_steps=warmup_steps,
                max_steps=scheduler_num_steps,
                max_lr=lr,
                min_lr=0.0,
                anneal_percentage=0.10,
            ),
        ),
        # perplexity logging
        log_train_ppl=log_train_ppl,
        log_val_ppl=log_val_ppl,
    )

    # Configure our custom Checkpointer
    if create_checkpoint_callback:
        checkpoint_callback = nl_callbacks.ModelCheckpoint(
            save_last=save_last_checkpoint,
            monitor=metric_to_monitor_for_checkpoints,  # "val_loss",
            save_top_k=save_top_k,
            every_n_train_steps=val_check_interval,
            always_save_context=True,  # Enables the .nemo file-like checkpointing where all IOMixins are under SerDe
            filename="{epoch}-{val_loss:.2f}-{step}-{consumed_samples}",  # Including step and consumed_samples in the checkpoint filename prevents duplicate filenames and bugs related to this.
        )
    else:
        checkpoint_callback = None

    # Setup the logger and train the model
    nemo_logger = setup_nemo_lightning_logger(
        root_dir=result_dir,
        name=experiment_name,
        initialize_tensorboard_logger=create_tensorboard_logger,
        wandb_config=wandb_config,
        ckpt_callback=checkpoint_callback,
    )

    llm.train(
        model=model,
        data=data,
        trainer=trainer,
        log=nemo_logger,
        resume=resume.AutoResume(
            resume_if_exists=resume_if_exists,  # Looks for the -last checkpoint to continue training.
            resume_ignore_no_checkpoint=True,  # When false this will throw an error with no existing checkpoint.
        ),
    )
    return trainer


def train_esm2_entrypoint():
    """Entrypoint for running inference on a geneformer checkpoint and data."""
    # 1. get arguments
    parser = get_parser()
    args = parser.parse_args()
    # 2. Call pretrain with args
    main(
        train_cluster_path=args.train_cluster_path,
        train_database_path=args.train_database_path,
        valid_cluster_path=args.valid_cluster_path,
        valid_database_path=args.valid_database_path,
        num_nodes=args.num_nodes,
        devices=args.num_gpus,
        min_seq_length=args.min_seq_length,
        max_seq_length=args.max_seq_length,
        result_dir=args.result_dir,
        wandb_entity=args.wandb_entity,
        wandb_project=args.wandb_project,
        wandb_tags=args.wandb_tags,
        wandb_group=args.wandb_group,
        wandb_job_type=args.wandb_job_type,
        wandb_id=args.wandb_id,
        wandb_anonymous=args.wandb_anonymous,
        wandb_log_model=args.wandb_log_model,
        wandb_offline=args.wandb_offline,
        num_steps=args.num_steps,
        warmup_steps=args.warmup_steps,
        limit_val_batches=args.limit_val_batches,
        val_check_interval=args.val_check_interval,
        log_every_n_steps=args.log_every_n_steps,
        num_dataset_workers=args.num_dataset_workers,
        biobert_spec_option=args.biobert_spec_option,
        lr=args.lr,
        scheduler_num_steps=args.scheduler_num_steps,
        micro_batch_size=args.micro_batch_size,
        pipeline_model_parallel_size=args.pipeline_model_parallel_size,
        tensor_model_parallel_size=args.tensor_model_parallel_size,
        accumulate_grad_batches=args.accumulate_grad_batches,
        precision=args.precision,
        experiment_name=args.experiment_name,
        resume_if_exists=args.resume_if_exists,
        nemo1_init_path=args.nemo1_init_path,
        create_checkpoint_callback=args.create_checkpoint_callback,
        restore_from_checkpoint_path=args.restore_from_checkpoint_path,
        save_best_checkpoint=args.save_best_checkpoint,
        save_last_checkpoint=args.save_last_checkpoint,
        metric_to_monitor_for_checkpoints=args.metric_to_monitor_for_checkpoints,
        log_train_ppl=args.log_train_ppl,
        log_val_ppl=args.log_val_ppl,
        save_top_k=args.save_top_k,
        nsys_profiling=args.nsys_profiling,
        nsys_start_step=args.nsys_start_step,
        nsys_end_step=args.nsys_end_step,
        nsys_ranks=args.nsys_ranks,
        random_mask_strategy=args.random_mask_strategy,
        num_layers=args.num_layers,
        hidden_size=args.hidden_size,
        num_attention_heads=args.num_attention_heads,
        ffn_hidden_size=args.ffn_hidden_size,
        overlap_grad_reduce=not args.no_overlap_grad_reduce,
        overlap_param_gather=not args.no_overlap_param_gather,
        average_in_collective=not args.no_average_in_collective,
        grad_reduce_in_fp32=args.grad_reduce_in_fp32,
    )


def get_parser():
    """Return the cli parser for this tool."""
    # TODO migrate to hydra config
    # Parse the arguments and pull them out into local variables for ease of future refactor to a
    #   config management system.
    parser = argparse.ArgumentParser(description="Pretrain ESM2 with UR data.")
    parser.add_argument(
        "--train-cluster-path",
        type=Path,
        required=True,
        help="Path to the train cluster data parquet file",
    )
    parser.add_argument(
        "--train-database-path",
        type=Path,
        required=True,
        help="Path to the train sequence database file",
    )
    parser.add_argument(
        "--valid-cluster-path",
        type=Path,
        required=True,
        help="Path to the valid cluster data parquet file",
    )
    parser.add_argument(
        "--valid-database-path",
        type=Path,
        required=True,
        help="Path to the vali sequence database file",
    )
    parser.add_argument(
        "--precision",
        type=str,
        choices=get_args(PrecisionTypes),
        required=False,
        default="bf16-mixed",
        help="Precision type to use for training.",
    )
    parser.add_argument(
        "--lr",
        type=float,
        required=False,
        default=4e-4,
        help="Learning rate for training. Default is 4e-4",
    )
    parser.add_argument(
        "--scheduler-num-steps",
        type=int,
        required=False,
        help="Number of steps for learning rate scheduler. Will use --num-steps if not given. Default is None.",
    )
    parser.add_argument(
        "--create-tensorboard-logger", action="store_true", default=False, help="Create a tensorboard logger."
    )
    # FIXME (@skothenhill) figure out how checkpointing and resumption should work with the new nemo trainer
    parser.add_argument(
        "--resume-if-exists", action="store_true", default=False, help="Resume training if a checkpoint exists."
    )
    parser.add_argument(
        "--result-dir", type=Path, required=False, default=Path("./results"), help="Path to the result directory."
    )
    parser.add_argument("--experiment-name", type=str, required=False, default="esm2", help="Name of the experiment.")

    parser.add_argument("--wandb-entity", type=str, default=None, help="The team posting this run")
    parser.add_argument("--wandb-project", type=str, default=None, help="Wandb project name ")
    parser.add_argument("--wandb-tags", nargs="+", type=str, default=None, help="Tags associated with this run")
    parser.add_argument(
        "--wandb-group", type=str, default=None, help="A unique string shared by all runs in a given group"
    )
    parser.add_argument(
        "--wandb-job-type",
        type=str,
        default=None,
        help="A unique string representing a type of run, which is useful when you're grouping runs together into larger experiments using group.",
    )
    parser.add_argument(
        "--wandb-id", type=str, default=None, help="Sets the version, mainly used to resume a previous run"
    )
    parser.add_argument(
        "--wandb-anonymous", action="store_true", help="Enable or explicitly disable anonymous logging"
    )
    parser.add_argument(
        "--wandb-log-model", action="store_true", help="Save checkpoints in wandb dir to upload on W&B servers"
    )
    parser.add_argument("--wandb-offline", action="store_true", help="Use wandb in offline mode")
    parser.add_argument(
        "--num-gpus",
        type=int,
        required=False,
        default=1,
        help="Number of GPUs to use for training. Default is 1.",
    )
    parser.add_argument(
        "--num-nodes",
        type=int,
        required=False,
        default=1,
        help="Number of nodes to use for training. Default is 1.",
    )
    parser.add_argument(
        "--num-steps",
        type=int,
        required=False,
        default=500000,
        help="Number of steps to use for training. Default is 500000.",
    )
    parser.add_argument(
        "--warmup-steps",
        type=int,
        required=False,
        default=2000,
        help="Number of warmup steps for WarmupAnnealDecayHold Scheduler. Default is 2000.",
    )
    parser.add_argument(
        "--num-dataset-workers",
        type=int,
        required=False,
        default=1,
        help="Number of workers to use for training. Default is 1.",
    )
    parser.add_argument(
        "--val-check-interval",
        type=int,
        required=False,
        default=10000,
        help="Number of steps between validation. Default is 10000.",
    )
    parser.add_argument(
        "--log-every-n-steps",
        type=int,
        required=False,
        help="Number of steps between logging. Default is 50.",
    )
    parser.add_argument(
        "--min-seq-length",
        type=float_or_int_or_none,
        required=False,
        default=1024,
        help="Minimum sequence length. Sampled will be padded if less than this value. Set 'None' to unset minimum.",
    )
    parser.add_argument(
        "--max-seq-length",
        type=int,
        required=False,
        default=1024,
        help="Maximum sequence length. Samples will be truncated if exceeds this value.",
    )
    parser.add_argument(
        "--limit-val-batches",
        type=float_or_int_or_none,
        required=False,
        default=2,
        help="Number of global batches used for validation if int. Fraction of validation dataset if float. Default is 2.",
    )
    parser.add_argument(
        "--micro-batch-size",
        type=int,
        required=False,
        default=64,
        help="Micro-batch size. Global batch size is inferred from this.",
    )
    parser.add_argument(
        "--pipeline-model-parallel-size",
        type=int,
        required=False,
        default=1,
        help="Pipeline model parallel size. Default is 1.",
    )
    parser.add_argument(
        "--tensor-model-parallel-size",
        type=int,
        required=False,
        default=1,
        help="Tensor model parallel size. Default is 1.",
    )
    parser.add_argument(
        "--accumulate-grad-batches",
        type=int,
        required=False,
        default=1,
        help="Gradient accumulation steps. Global batch size is inferred from this.",
    )
    parser.add_argument(
        "--biobert-spec-option",
        type=BiobertSpecOption,
        choices=[e.value for e in BiobertSpecOption],
        required=False,
        default=BiobertSpecOption.esm2_bert_layer_with_transformer_engine_spec.value,
        help="Biobert spec option to use for the model. Default is 'esm2_bert_layer_with_transformer_engine_spec'.",
    )
    parser.add_argument(
        "--nemo1-init-path",
        type=Path,
        required=False,
        help="Path to nemo1 file, if desired to load at init time.",
    )
    parser.add_argument(
        "--disable-checkpointing",
        action="store_false",
        default=True,
        dest="create_checkpoint_callback",
        help="Disable creating a ModelCheckpoint callback.",
    )
    parser.add_argument(
        "--save-best-checkpoint",
        action="store_true",
        default=True,
        help="Save the best checkpoint based on the metric to monitor.",
    )
    parser.add_argument(
        "--no-save-best-checkpoint",
        action="store_false",
        default=True,
        dest="save_best_checkpoint",
        help="Disable saving the best checkpoint based on the metric to monitor.",
    )
    parser.add_argument(
        "--save-last-checkpoint",
        action="store_true",
        default=True,
        help="Save the last checkpoint.",
    )
    parser.add_argument(
        "--no-save-last-checkpoint",
        action="store_false",
        dest="save_last_checkpoint",
        default=True,
        help="Disable saving the last checkpoint.",
    )
    parser.add_argument(
        "--metric-to-monitor-for-checkpoints",
        type=str,
        required=False,
        default="val_loss",
        help="The metric to monitor for checkpointing.",
    )
    parser.add_argument(
        "--log-train-ppl",
        action="store_true",
        default=False,
        help="Log perplexity during training. Requires synchronization every training step and hurts performance. Enable only when necessary.",
    )
    parser.add_argument(
        "--log-val-ppl",
        action="store_true",
        default=False,
        help="Log perplexity during validation.",
    )
    parser.add_argument(
        "--no-log-val-ppl",
        action="store_false",
        dest="log_val_ppl",
        default=True,
        help="Disable logging perplexity during validation.",
    )
    parser.add_argument(
        "--save-top-k",
        type=int,
        required=False,
        default=2,
        help="Save the top k checkpoints.",
    )
    parser.add_argument(
        "--restore-from-checkpoint-path",
        type=Path,
        required=False,
        default=None,
        help="Path to the checkpoint directory to restore from. Will override `--resume-if-exists` when set.",
    )
    parser.add_argument(
        "--nsys-profiling",
        action="store_true",
        default=False,
        help="Enable targeted `nsys` profiling on the training loop for a defined step range. To actually get profiling output you must run the whole program with `nsys`. For example: "
        " `nsys profile -s none -o output_report_name -t cuda,nvtx --force-overwrite true --capture-range=cudaProfilerApi --capture-range-end=stop  [regular python command here]`",
    )
    # start, end, rank
    parser.add_argument(
        "--nsys-start-step",
        type=int,
        required=False,
        default=0,
        help="Start nsys profiling after this step.",
    )
    parser.add_argument(
        "--nsys-end-step",
        type=int,
        required=False,
        help="End nsys profiling after this step.",
    )
    # rank as list of integers
    parser.add_argument(
        "--nsys-ranks",
        type=int,
        nargs="+",
        required=False,
        default=[0],
        help="Enable nsys profiling for these ranks.",
    )

    # ESM2 specific configuration (default: 650M)
    parser.add_argument(
        "--random-mask-strategy",
        type=RandomMaskStrategy,
        choices=[e.value for e in RandomMaskStrategy],
        default=RandomMaskStrategy.ALL_TOKENS.value,
        help=f"""In ESM2 pretraining, 15%% of all tokens are masked and among which 10%% are replaced with a random token. This class controls the set of random tokens to choose from. Options are: '{"', '".join([e.value for e in RandomMaskStrategy])}'. Note that 'all_token' will introduce non-canonical amino acid tokens as effective mask tokens, and the resultant loss will appear lower than that from 'amino_acids_only'. Note that 'all_token' is the method used in hugging face as well as portions of fairseq.""",
    )
    parser.add_argument(
        "--num-layers",
        type=int,
        required=False,
        default=33,
        help="Number of layers in the model. Default is 33.",
    )
    parser.add_argument(
        "--hidden-size",
        type=int,
        required=False,
        default=1280,
        help="Hidden size of the model. Default is 1280.",
    )
    parser.add_argument(
        "--num-attention-heads",
        type=int,
        required=False,
        default=20,
        help="Number of attention heads in the model. Default is 20.",
    )
    parser.add_argument(
        "--ffn-hidden-size",
        type=int,
        required=False,
        default=4 * 1280,
        help="FFN hidden size of the model. Default is 4 * 1280.",
    )
    # DDP config
    parser.add_argument(
        "--no-overlap-grad-reduce",
        action="store_true",
        default=False,
    )
    parser.add_argument(
        "--no-overlap-param-gather",
        action="store_true",
        default=False,
    )
    parser.add_argument(
        "--no-average-in-collective",
        action="store_true",
        default=False,
    )
    parser.add_argument(
        "--grad-reduce-in-fp32",
        action="store_true",
        default=False,
    )
    return parser


if __name__ == "__main__":
    train_esm2_entrypoint()<|MERGE_RESOLUTION|>--- conflicted
+++ resolved
@@ -32,10 +32,7 @@
 from bionemo.esm2.data.datamodule import ESMDataModule
 from bionemo.esm2.data.dataset import RandomMaskStrategy
 from bionemo.esm2.data.tokenizer import get_tokenizer
-<<<<<<< HEAD
-=======
 from bionemo.llm.data.collate import MLM_LOSS_IGNORE_INDEX
->>>>>>> a1ef9bac
 from bionemo.llm.model.biobert.lightning import biobert_lightning_module
 from bionemo.llm.model.biobert.model import BiobertSpecOption
 from bionemo.llm.model.config import TorchmetricsConfig
@@ -89,8 +86,6 @@
     save_best_checkpoint: bool = True,
     save_last_checkpoint: bool = True,
     metric_to_monitor_for_checkpoints: str = "val_loss",
-    log_train_ppl: bool = False,
-    log_val_ppl: bool = True,
     save_top_k: int = 2,
     nsys_profiling: bool = False,
     nsys_start_step: int = 0,
@@ -105,11 +100,7 @@
     overlap_param_gather: bool = True,
     average_in_collective: bool = True,
     grad_reduce_in_fp32: bool = False,
-<<<<<<< HEAD
-) -> None:
-=======
 ) -> nl.Trainer:
->>>>>>> a1ef9bac
     """Train an ESM2 model on UR data.
 
     Args:
@@ -156,8 +147,6 @@
         save_best_checkpoint (bool): whether to save the best checkpoint
         save_last_checkpoint (bool): whether to save the last checkpoint
         metric_to_monitor_for_checkpoints (str): metric to monitor for checkpoints
-        log_train_ppl (bool): log training perplexity
-        log_val_ppl (bool): log validation perplexity
         save_top_k (int): number of top checkpoints to save
         nsys_profiling (bool): whether to enable nsys profiling
         nsys_start_step (int): start step for nsys profiling
@@ -328,9 +317,6 @@
                 anneal_percentage=0.10,
             ),
         ),
-        # perplexity logging
-        log_train_ppl=log_train_ppl,
-        log_val_ppl=log_val_ppl,
     )
 
     # Configure our custom Checkpointer
@@ -415,8 +401,6 @@
         save_best_checkpoint=args.save_best_checkpoint,
         save_last_checkpoint=args.save_last_checkpoint,
         metric_to_monitor_for_checkpoints=args.metric_to_monitor_for_checkpoints,
-        log_train_ppl=args.log_train_ppl,
-        log_val_ppl=args.log_val_ppl,
         save_top_k=args.save_top_k,
         nsys_profiling=args.nsys_profiling,
         nsys_start_step=args.nsys_start_step,
@@ -671,25 +655,6 @@
         help="The metric to monitor for checkpointing.",
     )
     parser.add_argument(
-        "--log-train-ppl",
-        action="store_true",
-        default=False,
-        help="Log perplexity during training. Requires synchronization every training step and hurts performance. Enable only when necessary.",
-    )
-    parser.add_argument(
-        "--log-val-ppl",
-        action="store_true",
-        default=False,
-        help="Log perplexity during validation.",
-    )
-    parser.add_argument(
-        "--no-log-val-ppl",
-        action="store_false",
-        dest="log_val_ppl",
-        default=True,
-        help="Disable logging perplexity during validation.",
-    )
-    parser.add_argument(
         "--save-top-k",
         type=int,
         required=False,
