--- conflicted
+++ resolved
@@ -174,13 +174,12 @@
 
         torch.testing.assert_close(mean_loss, hf_mean_loss, atol=1e-3, rtol=0.0)
 
-<<<<<<< HEAD
 
 @pytest.mark.parametrize("precision", ["fp32", "bf16", "fp16", "bf16-mixed"])
 def test_model_equivalence_with_huggingface_8m(precision):
     model_tag = "facebook/esm2_t6_8M_UR50D"
     ckpt_path = load("esm2/8m:2.0")
-    with megatron_parallel_state_utils.distributed_model_parallel_state(precision=precision):
+    with megatron_parallel_state_utils.distributed_model_parallel_state():
         assert_model_equivalence(ckpt_path, model_tag, precision=precision)
 
 
@@ -192,34 +191,11 @@
         assert_model_equivalence(ckpt_path, model_tag, atol=1e-4, rtol=1e-4)
 
 
-=======
-
-@pytest.mark.parametrize("precision", ["fp32", "bf16", "fp16", "bf16-mixed"])
-def test_model_equivalence_with_huggingface_8m(precision):
-    model_tag = "facebook/esm2_t6_8M_UR50D"
-    ckpt_path = load("esm2/8m:2.0")
-    with megatron_parallel_state_utils.distributed_model_parallel_state():
-        assert_model_equivalence(ckpt_path, model_tag, precision=precision)
-
-
-@pytest.mark.slow
-def test_model_equivalence_with_huggingface_650m():
-    model_tag = "facebook/esm2_t33_650M_UR50D"
-    ckpt_path = load("esm2/650m:2.0")
-    with megatron_parallel_state_utils.distributed_model_parallel_state():
-        assert_model_equivalence(ckpt_path, model_tag, atol=1e-4, rtol=1e-4)
-
-
->>>>>>> a1ef9bac
 @pytest.mark.slow
 def test_model_equivalence_with_huggingface_650m_bf16():
     model_tag = "facebook/esm2_t33_650M_UR50D"
     ckpt_path = load("esm2/650m:2.0")
-<<<<<<< HEAD
-    with megatron_parallel_state_utils.distributed_model_parallel_state(precision="bf16"):
-=======
-    with megatron_parallel_state_utils.distributed_model_parallel_state():
->>>>>>> a1ef9bac
+    with megatron_parallel_state_utils.distributed_model_parallel_state():
         assert_model_equivalence(ckpt_path, model_tag, precision="bf16")
 
 
